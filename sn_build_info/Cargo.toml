[package]
authors = ["MaidSafe Developers <dev@maidsafe.net>"]
description = "Safe Network Build Info"
documentation = "https://docs.rs/sn_node"
edition = "2021"
homepage = "https://maidsafe.net"
license = "GPL-3.0"
name = "sn_build_info"
readme = "README.md"
repository = "https://github.com/maidsafe/safe_network"
<<<<<<< HEAD
version = "0.1.13"
build = "build.rs"
=======
version = "0.1.14"
>>>>>>> dd24f2c8

[build-dependencies]
vergen = { version = "8.0.0", features = ["build", "git", "gitcl"] }

[features]
nightly = []

[lints]
workspace = true

[dependencies]
chrono = "0.4"
tracing = { version = "~0.1.26" }<|MERGE_RESOLUTION|>--- conflicted
+++ resolved
@@ -8,12 +8,8 @@
 name = "sn_build_info"
 readme = "README.md"
 repository = "https://github.com/maidsafe/safe_network"
-<<<<<<< HEAD
-version = "0.1.13"
+version = "0.1.14"
 build = "build.rs"
-=======
-version = "0.1.14"
->>>>>>> dd24f2c8
 
 [build-dependencies]
 vergen = { version = "8.0.0", features = ["build", "git", "gitcl"] }
