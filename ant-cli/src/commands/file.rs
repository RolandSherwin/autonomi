--- conflicted
+++ resolved
@@ -157,12 +157,8 @@
     addr: &str,
     dest_path: &str,
     init_peers_config: InitialPeersConfig,
-<<<<<<< HEAD
     quorum: Option<Quorum>,
-=======
-    quorum: Option<ResponseQuorum>,
     network_id: Option<u8>,
->>>>>>> cb431e0f
 ) -> Result<(), ExitCodeError> {
     let mut config = ClientOperatingStrategy::new();
     if let Some(quorum) = quorum {
