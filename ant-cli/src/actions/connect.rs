// Copyright 2024 MaidSafe.net limited.
//
// This SAFE Network Software is licensed to you under The General Public License (GPL), version 3.
// Unless required by applicable law or agreed to in writing, the SAFE Network Software distributed
// under the GPL Licence is distributed on an "AS IS" BASIS, WITHOUT WARRANTIES OR CONDITIONS OF ANY
// KIND, either express or implied. Please review the Licences for the specific language governing
// permissions and limitations relating to use of the SAFE Network Software.

use crate::exit_code::{connect_error_exit_code, evm_util_error_exit_code, ExitCodeError};
use crate::opt::NetworkId;
use autonomi::client::config::ClientOperatingStrategy;
use autonomi::{get_evm_network, Client, ClientConfig, InitialPeersConfig};
use color_eyre::eyre::eyre;
use indicatif::ProgressBar;
use std::time::Duration;

<<<<<<< HEAD
pub async fn connect_to_network(
    init_peers_config: InitialPeersConfig,
    network_id: NetworkId,
) -> Result<Client, ExitCodeError> {
    connect_to_network_with_config(init_peers_config, Default::default(), network_id).await
=======
use crate::exit_code::{connect_error_exit_code, evm_util_error_exit_code, ExitCodeError};

/// Network connection context containing peer configuration and network ID
pub struct NetworkContext {
    /// Configuration for connecting to peers
    pub peers: InitialPeersConfig,
    /// The network ID
    pub network_id: u8,
}

impl NetworkContext {
    /// Creates a new NetworkContext with the specified peer configuration and network ID
    pub fn new(peers: InitialPeersConfig, network_id: u8) -> Self {
        Self { peers, network_id }
    }
}

pub async fn connect_to_network(network_context: NetworkContext) -> Result<Client, ExitCodeError> {
    connect_to_network_with_config(network_context, Default::default()).await
>>>>>>> 3dc4cbd5
}

/// Connect to the network with the given configuration.
/// If the NetworkId is different from Custom, the InitialPeersConfig will be ignored.
pub async fn connect_to_network_with_config(
<<<<<<< HEAD
    init_peers_config: InitialPeersConfig,
    operation_config: ClientOperatingStrategy,
    network_id: NetworkId,
=======
    network_context: NetworkContext,
    operating_strategy: ClientOperatingStrategy,
>>>>>>> 3dc4cbd5
) -> Result<Client, ExitCodeError> {
    let progress_bar = ProgressBar::new_spinner();
    progress_bar.enable_steady_tick(Duration::from_millis(120));
    progress_bar.set_message("Connecting to The Autonomi Network...");
    let new_style = progress_bar.style().tick_chars("⠁⠂⠄⡀⢀⠠⠐⠈🔗");
    progress_bar.set_style(new_style);

<<<<<<< HEAD
    let res = match network_id {
        NetworkId::Local => {
            progress_bar.set_message("Connecting to a local Autonomi Network...");
            Client::init_local().await
        }
        NetworkId::Main => {
            progress_bar.set_message("Connecting to The Autonomi Network...");
            Client::init().await
        }
        NetworkId::Alpha => {
            progress_bar.set_message("Connecting to the Alpha Autonomi Network...");
            Client::init_alpha().await
        }
        NetworkId::Custom => {
            progress_bar.set_message("Connecting to a custom Autonomi Network...");
            let evm_network = get_evm_network(init_peers_config.local).map_err(|err| {
                let exit_code = evm_util_error_exit_code(&err);
                (err.into(), exit_code)
            })?;
            let config = ClientConfig {
                init_peers_config,
                evm_network,
                strategy: operation_config.clone(),
                network_id: None,
            };
            Client::init_with_config(config).await
        }
=======
    if network_context.peers.local {
        progress_bar.set_message("Connecting to a local Autonomi Network...");
    } else {
        progress_bar.set_message("Connecting to The Autonomi Network...");
    };

    let evm_network = get_evm_network(
        network_context.peers.local,
        Some(network_context.network_id),
    )
    .map_err(|err| {
        let exit_code = evm_util_error_exit_code(&err);
        (err.into(), exit_code)
    })?;

    let config = ClientConfig {
        init_peers_config: network_context.peers,
        evm_network,
        strategy: operating_strategy,
        network_id: Some(network_context.network_id),
>>>>>>> 3dc4cbd5
    };

    match res {
        Ok(client) => {
            info!("Connected to the Network");
            progress_bar.finish_with_message(format!("Connected to the {network_id:?} Network"));
            let client = client.with_strategy(operation_config);
            Ok(client)
        }
        Err(e) => {
            error!("Failed to connect to the network: {e}");
            progress_bar
                .finish_with_message(format!("Failed to connect to the {network_id:?} Network"));
            let exit_code = connect_error_exit_code(&e);
            Err((
                eyre!(e).wrap_err("Failed to connect to the network"),
                exit_code,
            ))
        }
    }
}<|MERGE_RESOLUTION|>--- conflicted
+++ resolved
@@ -7,21 +7,11 @@
 // permissions and limitations relating to use of the SAFE Network Software.
 
 use crate::exit_code::{connect_error_exit_code, evm_util_error_exit_code, ExitCodeError};
-use crate::opt::NetworkId;
 use autonomi::client::config::ClientOperatingStrategy;
 use autonomi::{get_evm_network, Client, ClientConfig, InitialPeersConfig};
 use color_eyre::eyre::eyre;
 use indicatif::ProgressBar;
 use std::time::Duration;
-
-<<<<<<< HEAD
-pub async fn connect_to_network(
-    init_peers_config: InitialPeersConfig,
-    network_id: NetworkId,
-) -> Result<Client, ExitCodeError> {
-    connect_to_network_with_config(init_peers_config, Default::default(), network_id).await
-=======
-use crate::exit_code::{connect_error_exit_code, evm_util_error_exit_code, ExitCodeError};
 
 /// Network connection context containing peer configuration and network ID
 pub struct NetworkContext {
@@ -40,20 +30,11 @@
 
 pub async fn connect_to_network(network_context: NetworkContext) -> Result<Client, ExitCodeError> {
     connect_to_network_with_config(network_context, Default::default()).await
->>>>>>> 3dc4cbd5
 }
 
-/// Connect to the network with the given configuration.
-/// If the NetworkId is different from Custom, the InitialPeersConfig will be ignored.
 pub async fn connect_to_network_with_config(
-<<<<<<< HEAD
-    init_peers_config: InitialPeersConfig,
-    operation_config: ClientOperatingStrategy,
-    network_id: NetworkId,
-=======
     network_context: NetworkContext,
     operating_strategy: ClientOperatingStrategy,
->>>>>>> 3dc4cbd5
 ) -> Result<Client, ExitCodeError> {
     let progress_bar = ProgressBar::new_spinner();
     progress_bar.enable_steady_tick(Duration::from_millis(120));
@@ -61,35 +42,6 @@
     let new_style = progress_bar.style().tick_chars("⠁⠂⠄⡀⢀⠠⠐⠈🔗");
     progress_bar.set_style(new_style);
 
-<<<<<<< HEAD
-    let res = match network_id {
-        NetworkId::Local => {
-            progress_bar.set_message("Connecting to a local Autonomi Network...");
-            Client::init_local().await
-        }
-        NetworkId::Main => {
-            progress_bar.set_message("Connecting to The Autonomi Network...");
-            Client::init().await
-        }
-        NetworkId::Alpha => {
-            progress_bar.set_message("Connecting to the Alpha Autonomi Network...");
-            Client::init_alpha().await
-        }
-        NetworkId::Custom => {
-            progress_bar.set_message("Connecting to a custom Autonomi Network...");
-            let evm_network = get_evm_network(init_peers_config.local).map_err(|err| {
-                let exit_code = evm_util_error_exit_code(&err);
-                (err.into(), exit_code)
-            })?;
-            let config = ClientConfig {
-                init_peers_config,
-                evm_network,
-                strategy: operation_config.clone(),
-                network_id: None,
-            };
-            Client::init_with_config(config).await
-        }
-=======
     if network_context.peers.local {
         progress_bar.set_message("Connecting to a local Autonomi Network...");
     } else {
@@ -108,22 +60,28 @@
     let config = ClientConfig {
         init_peers_config: network_context.peers,
         evm_network,
-        strategy: operating_strategy,
+        strategy: operating_strategy.clone(),
         network_id: Some(network_context.network_id),
->>>>>>> 3dc4cbd5
     };
+
+    let res = Client::init_with_config(config).await;
 
     match res {
         Ok(client) => {
             info!("Connected to the Network");
-            progress_bar.finish_with_message(format!("Connected to the {network_id:?} Network"));
-            let client = client.with_strategy(operation_config);
+            progress_bar.finish_with_message(format!(
+                "Connected to the {} Network",
+                network_context.network_id
+            ));
+            let client = client.with_strategy(operating_strategy);
             Ok(client)
         }
         Err(e) => {
             error!("Failed to connect to the network: {e}");
-            progress_bar
-                .finish_with_message(format!("Failed to connect to the {network_id:?} Network"));
+            progress_bar.finish_with_message(format!(
+                "Failed to connect to the {} Network",
+                network_context.network_id
+            ));
             let exit_code = connect_error_exit_code(&e);
             Err((
                 eyre!(e).wrap_err("Failed to connect to the network"),
