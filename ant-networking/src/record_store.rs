// Copyright 2024 MaidSafe.net limited.
//
// This SAFE Network Software is licensed to you under The General Public License (GPL), version 3.
// Unless required by applicable law or agreed to in writing, the SAFE Network Software distributed
// under the GPL Licence is distributed on an "AS IS" BASIS, WITHOUT WARRANTIES OR CONDITIONS OF ANY
// KIND, either express or implied. Please review the Licences for the specific language governing
// permissions and limitations relating to use of the SAFE Network Software.
#![allow(clippy::mutable_key_type)] // for the Bytes in NetworkAddress

use crate::cmd::LocalSwarmCmd;
use crate::driver::MAX_PACKET_SIZE;
use crate::send_local_swarm_cmd;
use crate::target_arch::{spawn, Instant};
use crate::{event::NetworkEvent, log_markers::Marker};
use aes_gcm_siv::{
    aead::{Aead, KeyInit},
    Aes256GcmSiv, Key as AesKey, Nonce,
};
<<<<<<< HEAD
use ant_evm::QuotingMetrics;
=======
use alloy::primitives::U256;
use ant_evm::{AttoTokens, QuotingMetrics};
>>>>>>> 35c79632
use ant_protocol::{
    convert_distance_to_u256,
    storage::{RecordHeader, RecordKind, RecordType},
    NetworkAddress, PrettyPrintRecordKey,
};
use hkdf::Hkdf;
use itertools::Itertools;
use libp2p::{
    identity::PeerId,
    kad::{
        store::{Error, RecordStore, Result},
        KBucketDistance as Distance, ProviderRecord, Record, RecordKey as Key,
    },
};
#[cfg(feature = "open-metrics")]
use prometheus_client::metrics::gauge::Gauge;
use rayon::iter::{IntoParallelRefIterator, ParallelIterator};
use serde::{Deserialize, Serialize};
use sha2::Sha256;
use std::{
    borrow::Cow,
    collections::{BTreeMap, HashMap},
    fs,
    path::{Path, PathBuf},
    time::SystemTime,
    vec,
};
use tokio::sync::mpsc;
use walkdir::{DirEntry, WalkDir};
use xor_name::XorName;

// A transaction record is at the size of 4KB roughly.
// Given chunk record is maxed at size of 4MB.
// During Beta phase, it's almost one transaction per chunk,
// which makes the average record size is around 2MB.
// Given we are targeting node size to be 32GB,
// this shall allow around 16K records.
const MAX_RECORDS_COUNT: usize = 16 * 1024;

/// The maximum number of records to cache in memory.
const MAX_RECORDS_CACHE_SIZE: usize = 25;

/// File name of the recorded historical quoting metrics.
const HISTORICAL_QUOTING_METRICS_FILENAME: &str = "historic_quoting_metrics";

fn derive_aes256gcm_siv_from_seed(seed: &[u8; 16]) -> (Aes256GcmSiv, [u8; 4]) {
    // shall be unique for purpose.
    let salt = b"autonomi_record_store";

    let hk = Hkdf::<Sha256>::new(Some(salt), seed);

    let mut okm = [0u8; 32];
    hk.expand(b"", &mut okm)
        .expect("32 bytes is a valid length for HKDF output");

    let seeded_key = AesKey::<Aes256GcmSiv>::from_slice(&okm);

    let mut nonce_starter = [0u8; 4];
    let bytes_to_copy = seed.len().min(nonce_starter.len());
    nonce_starter[..bytes_to_copy].copy_from_slice(&seed[..bytes_to_copy]);

    trace!("seeded_key is {seeded_key:?}  nonce_starter is {nonce_starter:?}");

    (Aes256GcmSiv::new(seeded_key), nonce_starter)
}

/// FIFO simple cache of records to reduce read times
struct RecordCache {
    records_cache: HashMap<Key, (Record, SystemTime)>,
    cache_size: usize,
}

impl RecordCache {
    fn new(cache_size: usize) -> Self {
        RecordCache {
            records_cache: HashMap::new(),
            cache_size,
        }
    }

    fn remove(&mut self, key: &Key) -> Option<(Record, SystemTime)> {
        self.records_cache.remove(key)
    }

    fn get(&self, key: &Key) -> Option<&(Record, SystemTime)> {
        self.records_cache.get(key)
    }

    fn push_back(&mut self, key: Key, record: Record) {
        self.free_up_space();

        let _ = self.records_cache.insert(key, (record, SystemTime::now()));
    }

    fn free_up_space(&mut self) {
        while self.records_cache.len() >= self.cache_size {
            self.remove_oldest_entry()
        }
    }

    fn remove_oldest_entry(&mut self) {
        let mut oldest_timestamp = SystemTime::now();

        for (_record, timestamp) in self.records_cache.values() {
            if *timestamp < oldest_timestamp {
                oldest_timestamp = *timestamp;
            }
        }

        self.records_cache
            .retain(|_key, (_record, timestamp)| *timestamp != oldest_timestamp);
    }
}

/// A `RecordStore` that stores records on disk.
pub struct NodeRecordStore {
    /// The address of the peer owning the store
    local_address: NetworkAddress,
    /// The configuration of the store.
    config: NodeRecordStoreConfig,
    /// Main records store remains unchanged for compatibility
    records: HashMap<Key, (NetworkAddress, RecordType)>,
    /// Additional index organizing records by distance
    records_by_distance: BTreeMap<U256, Key>,
    /// FIFO simple cache of records to reduce read times
    records_cache: RecordCache,
    /// Send network events to the node layer.
    network_event_sender: mpsc::Sender<NetworkEvent>,
    /// Send cmds to the network layer. Used to interact with self in an async fashion.
    local_swarm_cmd_sender: mpsc::Sender<LocalSwarmCmd>,
    /// ilog2 distance range of responsible records
    /// AKA: how many buckets of data do we consider "close"
    /// None means accept all records.
    responsible_distance_range: Option<U256>,
    #[cfg(feature = "open-metrics")]
    /// Used to report the number of records held by the store to the metrics server.
    record_count_metric: Option<Gauge>,
    /// Counting how many times got paid
    received_payment_count: usize,
    /// Encyption cipher for the records, randomly generated at node startup
    /// Plus a 4 byte nonce starter
    encryption_details: (Aes256GcmSiv, [u8; 4]),
    /// Time that this record_store got started
    timestamp: SystemTime,
    /// Farthest record to self
    farthest_record: Option<(Key, Distance)>,
}

/// Configuration for a `DiskBackedRecordStore`.
#[derive(Debug, Clone)]
pub struct NodeRecordStoreConfig {
    /// The directory where the records are stored.
    pub storage_dir: PathBuf,
    /// The directory where the historic quote to be stored
    /// (normally to be the parent dir of the storage_dir)
    pub historic_quote_dir: PathBuf,
    /// The maximum number of records.
    pub max_records: usize,
    /// The maximum size of record values, in bytes.
    pub max_value_bytes: usize,
    /// The maximum number of records to cache in memory.
    pub records_cache_size: usize,
    /// The seed to generate record_store encryption_details
    pub encryption_seed: [u8; 16],
}

impl Default for NodeRecordStoreConfig {
    fn default() -> Self {
        let historic_quote_dir = std::env::temp_dir();
        Self {
            storage_dir: historic_quote_dir.clone(),
            historic_quote_dir,
            max_records: MAX_RECORDS_COUNT,
            max_value_bytes: MAX_PACKET_SIZE,
            records_cache_size: MAX_RECORDS_CACHE_SIZE,
            encryption_seed: [0u8; 16],
        }
    }
}

/// Generate an encryption nonce for a given record key and nonce_starter bytes.
fn generate_nonce_for_record(nonce_starter: &[u8; 4], key: &Key) -> Nonce {
    let mut nonce_bytes = nonce_starter.to_vec();
    nonce_bytes.extend_from_slice(key.as_ref());
    // Ensure the final nonce is exactly 96 bits long by padding or truncating as necessary
    // https://crypto.stackexchange.com/questions/26790/how-bad-it-is-using-the-same-iv-twice-with-aes-gcm
    nonce_bytes.resize(12, 0); // 12 (u8) * 8 = 96 bits
    Nonce::from_iter(nonce_bytes)
}

#[derive(Clone, Serialize, Deserialize)]
struct HistoricQuotingMetrics {
    received_payment_count: usize,
    timestamp: SystemTime,
}

impl NodeRecordStore {
    /// If a directory for our node already exists, repopulate the records from the files in the dir
    fn update_records_from_an_existing_store(
        config: &NodeRecordStoreConfig,
        encryption_details: &(Aes256GcmSiv, [u8; 4]),
    ) -> HashMap<Key, (NetworkAddress, RecordType)> {
        let process_entry = |entry: &DirEntry| -> _ {
            let path = entry.path();
            if path.is_file() {
                debug!("Existing record found: {path:?}");
                // if we've got a file, lets try and read it
                let filename = match path.file_name().and_then(|n| n.to_str()) {
                    Some(file_name) => file_name,
                    None => {
                        // warn and remove this file as it's not a valid record
                        warn!(
                            "Found a file in the storage dir that is not a valid record: {:?}",
                            path
                        );
                        if let Err(e) = fs::remove_file(path) {
                            warn!(
                                "Failed to remove invalid record file from storage dir: {:?}",
                                e
                            );
                        }
                        return None;
                    }
                };
                // get the record key from the filename
                let key = Self::get_data_from_filename(filename)?;
                let record = match fs::read(path) {
                    Ok(bytes) => {
                        // and the stored record
                        if let Some(record) =
                            Self::get_record_from_bytes(bytes, &key, encryption_details)
                        {
                            record
                        } else {
                            // This will be due to node restart, result in different encrypt_detail.
                            // Hence need to clean up the old copy.
                            info!("Failed to decrypt record from file {filename:?}, clean it up.");
                            if let Err(e) = fs::remove_file(path) {
                                warn!(
                                    "Failed to remove outdated record file {filename:?} from storage dir: {:?}",
                                    e
                                );
                            }
                            return None;
                        }
                    }
                    Err(err) => {
                        error!("Error while reading file. filename: {filename}, error: {err:?}");
                        return None;
                    }
                };

                let record_type = match RecordHeader::is_record_of_type_chunk(&record) {
                    Ok(true) => RecordType::Chunk,
                    Ok(false) => {
                        let xorname_hash = XorName::from_content(&record.value);
                        RecordType::NonChunk(xorname_hash)
                    }
                    Err(error) => {
                        warn!(
                            "Failed to parse record type of record {filename:?}: {:?}",
                            error
                        );
                        // In correct decryption using different key could result in this.
                        // In that case, a cleanup shall be carried out.
                        if let Err(e) = fs::remove_file(path) {
                            warn!(
                                "Failed to remove invalid record file {filename:?} from storage dir: {:?}",
                                e
                            );
                        }
                        return None;
                    }
                };

                let address = NetworkAddress::from_record_key(&key);
                info!("Existing record loaded: {path:?}");
                return Some((key, (address, record_type)));
            }
            None
        };

        info!("Attempting to repopulate records from existing store...");
        let records = WalkDir::new(&config.storage_dir)
            .into_iter()
            .filter_map(|e| e.ok())
            .collect_vec()
            .par_iter()
            .filter_map(process_entry)
            .collect();
        records
    }

    /// If quote_metrics file already exists, using the existing parameters.
    fn restore_quoting_metrics(storage_dir: &Path) -> Option<HistoricQuotingMetrics> {
        let file_path = storage_dir.join(HISTORICAL_QUOTING_METRICS_FILENAME);

        if let Ok(file) = fs::File::open(file_path) {
            if let Ok(quoting_metrics) = rmp_serde::from_read(&file) {
                return Some(quoting_metrics);
            }
        }

        None
    }

    fn flush_historic_quoting_metrics(&self) {
        let file_path = self
            .config
            .historic_quote_dir
            .join(HISTORICAL_QUOTING_METRICS_FILENAME);

        let historic_quoting_metrics = HistoricQuotingMetrics {
            received_payment_count: self.received_payment_count,
            timestamp: self.timestamp,
        };

        spawn(async move {
            if let Ok(mut file) = fs::File::create(file_path) {
                let mut serialiser = rmp_serde::encode::Serializer::new(&mut file);
                let _ = historic_quoting_metrics.serialize(&mut serialiser);
            }
        });
    }

    /// Creates a new `DiskBackedStore` with the given configuration.
    pub fn with_config(
        local_id: PeerId,
        config: NodeRecordStoreConfig,
        network_event_sender: mpsc::Sender<NetworkEvent>,
        swarm_cmd_sender: mpsc::Sender<LocalSwarmCmd>,
    ) -> Self {
        info!("Using encryption_seed of {:?}", config.encryption_seed);
        let encryption_details = derive_aes256gcm_siv_from_seed(&config.encryption_seed);

        // Recover the quoting_metrics first, as the historical file will be cleaned by
        // the later on update_records_from_an_existing_store function
        let (received_payment_count, timestamp) = if let Some(historic_quoting_metrics) =
            Self::restore_quoting_metrics(&config.historic_quote_dir)
        {
            (
                historic_quoting_metrics.received_payment_count,
                historic_quoting_metrics.timestamp,
            )
        } else {
            (0, SystemTime::now())
        };

        let records = Self::update_records_from_an_existing_store(&config, &encryption_details);
        let local_address = NetworkAddress::from_peer(local_id);

        // Initialize records_by_distance
        let mut records_by_distance: BTreeMap<U256, Key> = BTreeMap::new();
        for (key, (addr, _record_type)) in records.iter() {
            let distance = convert_distance_to_u256(&local_address.distance(addr));
            let _ = records_by_distance.insert(distance, key.clone());
        }

        let cache_size = config.records_cache_size;
        let mut record_store = NodeRecordStore {
            local_address,
            config,
            records,
            records_by_distance,
            records_cache: RecordCache::new(cache_size),
            network_event_sender,
            local_swarm_cmd_sender: swarm_cmd_sender,
            responsible_distance_range: None,
            #[cfg(feature = "open-metrics")]
            record_count_metric: None,
            received_payment_count,
            encryption_details,
            timestamp,
            farthest_record: None,
        };

        record_store.farthest_record = record_store.calculate_farthest();

        record_store.flush_historic_quoting_metrics();

        record_store
    }

    /// Set the record_count_metric to report the number of records stored to the metrics server
    #[cfg(feature = "open-metrics")]
    pub fn set_record_count_metric(mut self, metric: Gauge) -> Self {
        self.record_count_metric = Some(metric);
        self
    }

    /// Returns the current distance ilog2 (aka bucket) range of CLOSE_GROUP nodes.
    pub fn get_responsible_distance_range(&self) -> Option<U256> {
        self.responsible_distance_range
    }

    // Converts a Key into a Hex string.
    fn generate_filename(key: &Key) -> String {
        hex::encode(key.as_ref())
    }

    // Converts a Hex string back into a Key.
    fn get_data_from_filename(hex_str: &str) -> Option<Key> {
        match hex::decode(hex_str) {
            Ok(bytes) => Some(Key::from(bytes)),
            Err(error) => {
                error!("Error decoding hex string: {:?}", error);
                None
            }
        }
    }

    /// Upon read perform any data transformations required to return a `Record`.
    fn get_record_from_bytes<'a>(
        bytes: Vec<u8>,
        key: &Key,
        encryption_details: &(Aes256GcmSiv, [u8; 4]),
    ) -> Option<Cow<'a, Record>> {
        let mut record = Record {
            key: key.clone(),
            value: bytes,
            publisher: None,
            expires: None,
        };

        // if we're not encrypting, lets just return the record
        if !cfg!(feature = "encrypt-records") {
            return Some(Cow::Owned(record));
        }

        let (cipher, nonce_starter) = encryption_details;
        let nonce = generate_nonce_for_record(nonce_starter, key);

        match cipher.decrypt(&nonce, record.value.as_ref()) {
            Ok(value) => {
                record.value = value;
                Some(Cow::Owned(record))
            }
            Err(error) => {
                error!("Error while decrypting record. key: {key:?}: {error:?}");
                None
            }
        }
    }

    fn read_from_disk<'a>(
        encryption_details: &(Aes256GcmSiv, [u8; 4]),
        key: &Key,
        storage_dir: &Path,
    ) -> Option<Cow<'a, Record>> {
        let start = Instant::now();
        let filename = Self::generate_filename(key);

        let file_path = storage_dir.join(&filename);

        // we should only be reading if we know the record is written to disk properly
        match fs::read(file_path) {
            Ok(bytes) => {
                // vdash metric (if modified please notify at https://github.com/happybeing/vdash/issues):
                info!(
                    "Retrieved record from disk! filename: {filename} after {:?}",
                    start.elapsed()
                );

                Self::get_record_from_bytes(bytes, key, encryption_details)
            }
            Err(err) => {
                error!("Error while reading file. filename: {filename}, error: {err:?}");
                None
            }
        }
    }

    // Returns the farthest record_key to self.
    pub fn get_farthest(&self) -> Option<Key> {
        if let Some((ref key, _distance)) = self.farthest_record {
            Some(key.clone())
        } else {
            None
        }
    }

    // Calculates the farthest record_key to self.
    fn calculate_farthest(&self) -> Option<(Key, Distance)> {
        // sort records by distance to our local key
        let mut sorted_records: Vec<_> = self.records.keys().collect();
        sorted_records.sort_by_key(|key| {
            let addr = NetworkAddress::from_record_key(key);
            self.local_address.distance(&addr)
        });

        if let Some(key) = sorted_records.last() {
            let addr = NetworkAddress::from_record_key(key);
            Some(((*key).clone(), self.local_address.distance(&addr)))
        } else {
            None
        }
    }

    /// Prune the records in the store to ensure that we free up space
    /// for the incoming record.
    /// Returns Ok if the record can be stored because it is closer to the local peer
    /// or we are not full.
    ///
    /// Err MaxRecords if we cannot store as it's farther than the farthest data we have
    fn prune_records_if_needed(&mut self, incoming_record_key: &Key) -> Result<()> {
        // we're not full, so we don't need to prune
        if self.records.len() < self.config.max_records {
            return Ok(());
        }

        if let Some((farthest_record, farthest_record_distance)) = self.farthest_record.clone() {
            // if the incoming record is farther than the farthest record, we can't store it
            if farthest_record_distance
                < self
                    .local_address
                    .distance(&NetworkAddress::from_record_key(incoming_record_key))
            {
                return Err(Error::MaxRecords);
            }

            info!(
                "Record {:?} will be pruned to free up space for new records",
                PrettyPrintRecordKey::from(&farthest_record)
            );
            self.remove(&farthest_record);
        }

        Ok(())
    }

    // When the accumulated record copies exceeds the `expotional pricing point` (max_records * 0.1)
    // those `out of range` records shall be cleaned up.
    // This is to avoid :
    //   * holding too many irrelevant record, which occupies disk space
    //   * `over-quoting` during restart, when RT is not fully populated,
    //     result in mis-calculation of relevant records.
    pub fn cleanup_irrelevant_records(&mut self) {
        let accumulated_records = self.records.len();
        if accumulated_records < MAX_RECORDS_COUNT / 10 {
            return;
        }

        let responsible_distance = if let Some(distance) = self.responsible_distance_range {
            distance
        } else {
            return;
        };

        // Collect keys to remove from buckets beyond our range
        let keys_to_remove: Vec<Key> = self
            .records_by_distance
            .range(responsible_distance..)
            .map(|(_distance, key)| key.clone())
            .collect();

        let keys_to_remove_len = keys_to_remove.len();

        // Remove collected keys
        for key in keys_to_remove {
            self.remove(&key);
        }

        info!("Cleaned up {} unrelevant records, among the original {accumulated_records} accumulated_records",
        keys_to_remove_len);
    }
}

impl NodeRecordStore {
    /// Returns `true` if the `Key` is present locally
    pub(crate) fn contains(&self, key: &Key) -> bool {
        self.records.contains_key(key)
    }

    /// Returns the set of `NetworkAddress::RecordKey` held by the store
    /// Use `record_addresses_ref` to get a borrowed type
    pub(crate) fn record_addresses(&self) -> HashMap<NetworkAddress, RecordType> {
        self.records
            .iter()
            .map(|(_record_key, (addr, record_type))| (addr.clone(), record_type.clone()))
            .collect()
    }

    /// Returns the reference to the set of `NetworkAddress::RecordKey` held by the store
    pub(crate) fn record_addresses_ref(&self) -> &HashMap<Key, (NetworkAddress, RecordType)> {
        &self.records
    }

    /// The follow up to `put_verified`, this only registers the RecordKey
    /// in the RecordStore records set. After this it should be safe
    /// to return the record as stored.
    pub(crate) fn mark_as_stored(&mut self, key: Key, record_type: RecordType) {
        let addr = NetworkAddress::from_record_key(&key);
        let distance = self.local_address.distance(&addr);
        let distance_u256 = convert_distance_to_u256(&distance);

        // Update main records store
        self.records
            .insert(key.clone(), (addr.clone(), record_type));

        // Update bucket index
        let _ = self.records_by_distance.insert(distance_u256, key.clone());

        // Update farthest record if needed (unchanged)
        if let Some((_farthest_record, farthest_record_distance)) = self.farthest_record.clone() {
            if distance > farthest_record_distance {
                self.farthest_record = Some((key, distance));
            }
        } else {
            self.farthest_record = Some((key, distance));
        }
    }

    /// Prepare record bytes for storage
    /// If feats are enabled, this will eg, encrypt the record for storage
    fn prepare_record_bytes(
        record: Record,
        encryption_details: (Aes256GcmSiv, [u8; 4]),
    ) -> Option<Vec<u8>> {
        if !cfg!(feature = "encrypt-records") {
            return Some(record.value);
        }

        let (cipher, nonce_starter) = encryption_details;
        let nonce = generate_nonce_for_record(&nonce_starter, &record.key);

        match cipher.encrypt(&nonce, record.value.as_ref()) {
            Ok(value) => Some(value),
            Err(error) => {
                warn!(
                    "Failed to encrypt record {:?} : {error:?}",
                    PrettyPrintRecordKey::from(&record.key),
                );
                None
            }
        }
    }

    /// Warning: Write's a `Record` to disk without validation
    /// Should be used in context where the `Record` is trusted
    ///
    /// The record is marked as written to disk once `mark_as_stored` is called,
    /// this avoids us returning half-written data or registering it as stored before it is.
    pub(crate) fn put_verified(&mut self, r: Record, record_type: RecordType) -> Result<()> {
        let key = &r.key;
        let record_key = PrettyPrintRecordKey::from(&r.key).into_owned();
        debug!("PUTting a verified Record: {record_key:?}");

        // if cache already has the record :
        //   * if with same content, do nothing and return early
        //   * if with different content, remove the existing one
        if let Some((existing_record, _timestamp)) = self.records_cache.remove(key) {
            if existing_record.value == r.value {
                // we actually just want to keep what we have, and can assume it's been stored properly.

                // so we put it back in the cache
                self.records_cache.push_back(key.clone(), existing_record);
                // and exit early.
                return Ok(());
            }
        }

        // Store the new record to the cache
        self.records_cache.push_back(key.clone(), r.clone());

        self.prune_records_if_needed(key)?;

        let filename = Self::generate_filename(key);
        let file_path = self.config.storage_dir.join(&filename);

        #[cfg(feature = "open-metrics")]
        if let Some(metric) = &self.record_count_metric {
            let _ = metric.set(self.records.len() as i64);
        }

        let encryption_details = self.encryption_details.clone();
        let cloned_cmd_sender = self.local_swarm_cmd_sender.clone();

        let record_key2 = record_key.clone();
        spawn(async move {
            let key = r.key.clone();
            if let Some(bytes) = Self::prepare_record_bytes(r, encryption_details) {
                let cmd = match fs::write(&file_path, bytes) {
                    Ok(_) => {
                        // vdash metric (if modified please notify at https://github.com/happybeing/vdash/issues):
                        info!("Wrote record {record_key2:?} to disk! filename: {filename}");

                        LocalSwarmCmd::AddLocalRecordAsStored { key, record_type }
                    }
                    Err(err) => {
                        error!(
                        "Error writing record {record_key2:?} filename: {filename}, error: {err:?}"
                    );
                        LocalSwarmCmd::RemoveFailedLocalRecord { key }
                    }
                };

                send_local_swarm_cmd(cloned_cmd_sender, cmd);
            }
        });

        Ok(())
    }

    /// Return the quoting metrics used to calculate the cost of storing a record
    /// and whether the record is already stored locally
    pub(crate) fn quoting_metrics(
        &self,
        key: &Key,
        network_size: Option<u64>,
    ) -> (QuotingMetrics, bool) {
        let records_stored = self.records.len();

        let live_time = if let Ok(elapsed) = self.timestamp.elapsed() {
            elapsed.as_secs()
        } else {
            0
        };

        let mut quoting_metrics = QuotingMetrics {
            close_records_stored: records_stored,
            max_records: self.config.max_records,
            received_payment_count: self.received_payment_count,
            live_time,
            network_density: None,
            network_size,
        };

        if let Some(distance_range) = self.responsible_distance_range {
            let relevant_records = self.get_records_within_distance_range(distance_range);

            // The `responsible_range` is the network density
            quoting_metrics.network_density = Some(distance_range.to_be_bytes());

            quoting_metrics.close_records_stored = relevant_records;
        } else {
            info!("Basing cost of _total_ records stored.");
        };

        // NB TODO tell happybeing!
        // vdash metric (if modified please notify at https://github.com/happybeing/vdash/issues):
        info!("Quoting_metrics {quoting_metrics:?}");

        let is_stored = self.contains(key);
        (quoting_metrics, is_stored)
    }

    /// Notify the node received a payment.
    pub(crate) fn payment_received(&mut self) {
        self.received_payment_count = self.received_payment_count.saturating_add(1);

        self.flush_historic_quoting_metrics();
    }

    /// Calculate how many records are stored within a distance range
    pub fn get_records_within_distance_range(&self, range: U256) -> usize {
        let within_range = self
            .records_by_distance
            .range(..range)
            .collect::<Vec<_>>()
            .len();

        Marker::CloseRecordsLen(within_range).log();

        within_range
    }

    /// Setup the distance range.
    pub(crate) fn set_responsible_distance_range(&mut self, responsible_distance: U256) {
        self.responsible_distance_range = Some(responsible_distance);
    }
}

impl RecordStore for NodeRecordStore {
    type RecordsIter<'a> = vec::IntoIter<Cow<'a, Record>>;
    type ProvidedIter<'a> = vec::IntoIter<Cow<'a, ProviderRecord>>;

    fn get(&self, k: &Key) -> Option<Cow<'_, Record>> {
        // When a client calls GET, the request is forwarded to the nodes until one node returns
        // with the record. Thus a node can be bombarded with GET reqs for random keys. These can be safely
        // ignored if we don't have the record locally.
        let key = PrettyPrintRecordKey::from(k);

        let cached_record = self.records_cache.get(k);
        // first return from FIFO cache if existing there
        if let Some((record, _timestamp)) = cached_record {
            return Some(Cow::Borrowed(record));
        }

        if !self.records.contains_key(k) {
            debug!("Record not found locally: {key:?}");
            return None;
        }

        debug!("GET request for Record key: {key}");

        Self::read_from_disk(&self.encryption_details, k, &self.config.storage_dir)
    }

    fn put(&mut self, record: Record) -> Result<()> {
        let record_key = PrettyPrintRecordKey::from(&record.key);

        if record.value.len() >= self.config.max_value_bytes {
            warn!(
                "Record {record_key:?} not stored. Value too large: {} bytes",
                record.value.len()
            );
            return Err(Error::ValueTooLarge);
        }

        // Record with payment shall always get passed further
        // to allow the payment to be taken and credit into own wallet.
        match RecordHeader::from_record(&record) {
            Ok(record_header) => {
                match record_header.kind {
                    RecordKind::ChunkWithPayment | RecordKind::RegisterWithPayment => {
                        debug!("Record {record_key:?} with payment shall always be processed.");
                    }
                    _ => {
                        // Chunk with existing key do not to be stored again.
                        // `Spend` or `Register` with same content_hash do not to be stored again,
                        // otherwise shall be passed further to allow
                        // double transaction to be detected or register op update.
                        match self.records.get(&record.key) {
                            Some((_addr, RecordType::Chunk)) => {
                                debug!("Chunk {record_key:?} already exists.");
                                return Ok(());
                            }
                            Some((_addr, RecordType::NonChunk(existing_content_hash))) => {
                                let content_hash = XorName::from_content(&record.value);
                                if content_hash == *existing_content_hash {
                                    debug!("A non-chunk record {record_key:?} with same content_hash {content_hash:?} already exists.");
                                    return Ok(());
                                }
                            }
                            _ => {}
                        }
                    }
                }
            }
            Err(err) => {
                error!("For record {record_key:?}, failed to parse record_header {err:?}");
                return Ok(());
            }
        }

        debug!("Unverified Record {record_key:?} try to validate and store");
        let event_sender = self.network_event_sender.clone();
        // push the event off thread so as to be non-blocking
        let _handle = spawn(async move {
            if let Err(error) = event_sender
                .send(NetworkEvent::UnverifiedRecord(record))
                .await
            {
                error!("SwarmDriver failed to send event: {}", error);
            }
        });

        Ok(())
    }

    fn remove(&mut self, k: &Key) {
        // Remove from main store
        if let Some((addr, _)) = self.records.remove(k) {
            let distance = convert_distance_to_u256(&self.local_address.distance(&addr));
            let _ = self.records_by_distance.remove(&distance);
        }

        self.records_cache.remove(k);

        #[cfg(feature = "open-metrics")]
        if let Some(metric) = &self.record_count_metric {
            let _ = metric.set(self.records.len() as i64);
        }

        if let Some((farthest_record, _)) = self.farthest_record.clone() {
            if farthest_record == *k {
                self.farthest_record = self.calculate_farthest();
            }
        }

        let filename = Self::generate_filename(k);
        let file_path = self.config.storage_dir.join(&filename);

        let _handle = spawn(async move {
            match fs::remove_file(file_path) {
                Ok(_) => {
                    info!("Removed record from disk! filename: {filename}");
                }
                Err(err) => {
                    error!("Error while removing file. filename: {filename}, error: {err:?}");
                }
            }
        });
    }

    fn records(&self) -> Self::RecordsIter<'_> {
        // the records iter is used only during kad replication which is turned off
        vec![].into_iter()
    }

    fn add_provider(&mut self, _record: ProviderRecord) -> Result<()> {
        // ProviderRecords are not used currently
        Ok(())
    }

    fn providers(&self, _key: &Key) -> Vec<ProviderRecord> {
        // ProviderRecords are not used currently
        vec![]
    }

    fn provided(&self) -> Self::ProvidedIter<'_> {
        // ProviderRecords are not used currently
        vec![].into_iter()
    }

    fn remove_provider(&mut self, _key: &Key, _provider: &PeerId) {
        // ProviderRecords are not used currently
    }
}

/// A place holder RecordStore impl for the client that does nothing
#[derive(Default, Debug)]
pub struct ClientRecordStore {
    empty_record_addresses: HashMap<Key, (NetworkAddress, RecordType)>,
}

impl ClientRecordStore {
    pub(crate) fn contains(&self, _key: &Key) -> bool {
        false
    }

    pub(crate) fn record_addresses(&self) -> HashMap<NetworkAddress, RecordType> {
        HashMap::new()
    }

    pub(crate) fn record_addresses_ref(&self) -> &HashMap<Key, (NetworkAddress, RecordType)> {
        &self.empty_record_addresses
    }

    pub(crate) fn put_verified(&mut self, _r: Record, _record_type: RecordType) -> Result<()> {
        Ok(())
    }

    pub(crate) fn mark_as_stored(&mut self, _r: Key, _t: RecordType) {}
}

impl RecordStore for ClientRecordStore {
    type RecordsIter<'a> = vec::IntoIter<Cow<'a, Record>>;
    type ProvidedIter<'a> = vec::IntoIter<Cow<'a, ProviderRecord>>;

    fn get(&self, _k: &Key) -> Option<Cow<'_, Record>> {
        None
    }

    fn put(&mut self, _record: Record) -> Result<()> {
        Ok(())
    }

    fn remove(&mut self, _k: &Key) {}

    fn records(&self) -> Self::RecordsIter<'_> {
        vec![].into_iter()
    }

    fn add_provider(&mut self, _record: ProviderRecord) -> Result<()> {
        Ok(())
    }

    fn providers(&self, _key: &Key) -> Vec<ProviderRecord> {
        vec![]
    }

    fn provided(&self) -> Self::ProvidedIter<'_> {
        vec![].into_iter()
    }

    fn remove_provider(&mut self, _key: &Key, _provider: &PeerId) {}
}

#[expect(trivial_casts)]
#[cfg(test)]
mod tests {
    use super::*;
    use bls::SecretKey;
    use xor_name::XorName;

<<<<<<< HEAD
=======
    use ant_evm::utils::dummy_address;
    use ant_evm::{PaymentQuote, RewardsAddress};
    use ant_protocol::convert_distance_to_u256;
>>>>>>> 35c79632
    use ant_protocol::storage::{
        try_deserialize_record, try_serialize_record, Chunk, ChunkAddress, Scratchpad,
    };
    use assert_fs::{
        fixture::{PathChild, PathCreateDir},
        TempDir,
    };
    use bytes::Bytes;
    use eyre::ContextCompat;
    use libp2p::{core::multihash::Multihash, kad::RecordKey};
    use quickcheck::*;
    use tokio::runtime::Runtime;
    use tokio::time::{sleep, Duration};

    const MULITHASH_CODE: u64 = 0x12;

    #[derive(Clone, Debug)]
    struct ArbitraryKey(Key);
    #[derive(Clone, Debug)]
    struct ArbitraryRecord(Record);

    impl Arbitrary for ArbitraryKey {
        fn arbitrary(g: &mut Gen) -> ArbitraryKey {
            let hash: [u8; 32] = core::array::from_fn(|_| u8::arbitrary(g));
            ArbitraryKey(Key::from(
                Multihash::<64>::wrap(MULITHASH_CODE, &hash).expect("Failed to gen MultiHash"),
            ))
        }
    }

    impl Arbitrary for ArbitraryRecord {
        fn arbitrary(g: &mut Gen) -> ArbitraryRecord {
            let value = match try_serialize_record(
                &(0..50).map(|_| rand::random::<u8>()).collect::<Bytes>(),
                RecordKind::Chunk,
            ) {
                Ok(value) => value.to_vec(),
                Err(err) => panic!("Cannot generate record value {err:?}"),
            };
            let record = Record {
                key: ArbitraryKey::arbitrary(g).0,
                value,
                publisher: None,
                expires: None,
            };
            ArbitraryRecord(record)
        }
    }

    #[test]
    fn put_get_remove_record() {
        fn prop(r: ArbitraryRecord) {
            let rt = if let Ok(rt) = Runtime::new() {
                rt
            } else {
                panic!("Cannot create runtime");
            };
            rt.block_on(testing_thread(r));
        }
        quickcheck(prop as fn(_))
    }

    async fn testing_thread(r: ArbitraryRecord) {
        let r = r.0;
        let (network_event_sender, mut network_event_receiver) = mpsc::channel(1);
        let (swarm_cmd_sender, _) = mpsc::channel(1);

        let mut store = NodeRecordStore::with_config(
            PeerId::random(),
            Default::default(),
            network_event_sender,
            swarm_cmd_sender,
        );

        // An initial unverified put should not write to disk
        assert!(store.put(r.clone()).is_ok());
        assert!(store.get(&r.key).is_none());

        let returned_record = if let Some(event) = network_event_receiver.recv().await {
            if let NetworkEvent::UnverifiedRecord(record) = event {
                record
            } else {
                panic!("Unexpected network event {event:?}");
            }
        } else {
            panic!("Failed recevied the record for further verification");
        };

        let returned_record_key = returned_record.key.clone();

        assert!(store
            .put_verified(returned_record, RecordType::Chunk)
            .is_ok());

        // We must also mark the record as stored (which would be triggered after the async write in nodes
        // via NetworkEvent::CompletedWrite)
        store.mark_as_stored(returned_record_key, RecordType::Chunk);

        // loop over store.get max_iterations times to ensure async disk write had time to complete.
        let max_iterations = 10;
        let mut iteration = 0;
        while iteration < max_iterations {
            // try to check if it is equal to the actual record. This is needed because, the file
            // might not be fully written to the fs and would cause intermittent failures.
            // If there is actually a problem with the PUT, the assert statement below would catch it.
            if store
                .get(&r.key)
                .is_some_and(|record| Cow::Borrowed(&r) == record)
            {
                break;
            }
            sleep(Duration::from_millis(100)).await;
            iteration += 1;
        }
        if iteration == max_iterations {
            panic!("record_store test failed with stored record cann't be read back");
        }

        assert_eq!(
            Some(Cow::Borrowed(&r)),
            store.get(&r.key),
            "record can be retrieved after put"
        );
        store.remove(&r.key);

        assert!(store.get(&r.key).is_none());
    }

    #[tokio::test]
    async fn can_store_after_restart() -> eyre::Result<()> {
        let tmp_dir = TempDir::new()?;
        let current_test_dir = tmp_dir.child("can_store_after_restart");
        current_test_dir.create_dir_all()?;

        let store_config = NodeRecordStoreConfig {
            storage_dir: current_test_dir.to_path_buf(),
            encryption_seed: [1u8; 16],
            ..Default::default()
        };
        let self_id = PeerId::random();
        let (network_event_sender, _) = mpsc::channel(1);
        let (swarm_cmd_sender, _) = mpsc::channel(1);

        let mut store = NodeRecordStore::with_config(
            self_id,
            store_config.clone(),
            network_event_sender.clone(),
            swarm_cmd_sender.clone(),
        );

        // Create a chunk
        let chunk_data = Bytes::from_static(b"Test chunk data");
        let chunk = Chunk::new(chunk_data);
        let chunk_address = *chunk.address();

        // Create a record from the chunk
        let record = Record {
            key: NetworkAddress::ChunkAddress(chunk_address).to_record_key(),
            value: try_serialize_record(&chunk, RecordKind::Chunk)?.to_vec(),
            expires: None,
            publisher: None,
        };

        // Store the chunk using put_verified
        assert!(store
            .put_verified(record.clone(), RecordType::Chunk)
            .is_ok());

        // Mark as stored (simulating the CompletedWrite event)
        store.mark_as_stored(record.key.clone(), RecordType::Chunk);

        // Verify the chunk is stored
        let stored_record = store.get(&record.key);
        assert!(stored_record.is_some(), "Chunk should be stored");

        // Sleep a while to let OS completes the flush to disk
        sleep(Duration::from_secs(5)).await;

        // Restart the store with same encrypt_seed
        drop(store);
        let store = NodeRecordStore::with_config(
            self_id,
            store_config,
            network_event_sender.clone(),
            swarm_cmd_sender.clone(),
        );

        // Sleep a lit bit to let OS completes restoring
        sleep(Duration::from_secs(1)).await;

        // Verify the record still exists
        let stored_record = store.get(&record.key);
        assert!(stored_record.is_some(), "Chunk should be stored");

        // Restart the store with different encrypt_seed
        let self_id_diff = PeerId::random();
        let store_config_diff = NodeRecordStoreConfig {
            storage_dir: current_test_dir.to_path_buf(),
            encryption_seed: [2u8; 16],
            ..Default::default()
        };
        let store_diff = NodeRecordStore::with_config(
            self_id_diff,
            store_config_diff,
            network_event_sender,
            swarm_cmd_sender,
        );

        // Sleep a lit bit to let OS completes restoring (if has)
        sleep(Duration::from_secs(1)).await;

        // Verify the record existence, shall get removed when encryption enabled
        if cfg!(feature = "encrypt-records") {
            assert!(
                store_diff.get(&record.key).is_none(),
                "Chunk should be gone"
            );
        } else {
            assert!(
                store_diff.get(&record.key).is_some(),
                "Chunk shall persists without encryption"
            );
        }

        Ok(())
    }

    #[tokio::test]
    async fn can_store_and_retrieve_chunk() {
        let temp_dir = std::env::temp_dir();
        let store_config = NodeRecordStoreConfig {
            storage_dir: temp_dir,
            ..Default::default()
        };
        let self_id = PeerId::random();
        let (network_event_sender, _) = mpsc::channel(1);
        let (swarm_cmd_sender, _) = mpsc::channel(1);

        let mut store = NodeRecordStore::with_config(
            self_id,
            store_config,
            network_event_sender,
            swarm_cmd_sender,
        );

        // Create a chunk
        let chunk_data = Bytes::from_static(b"Test chunk data");
        let chunk = Chunk::new(chunk_data.clone());
        let chunk_address = *chunk.address();

        // Create a record from the chunk
        let record = Record {
            key: NetworkAddress::ChunkAddress(chunk_address).to_record_key(),
            value: chunk_data.to_vec(),
            expires: None,
            publisher: None,
        };

        // Store the chunk using put_verified
        assert!(store
            .put_verified(record.clone(), RecordType::Chunk)
            .is_ok());

        // Mark as stored (simulating the CompletedWrite event)
        store.mark_as_stored(record.key.clone(), RecordType::Chunk);

        // Verify the chunk is stored
        let stored_record = store.get(&record.key);
        assert!(stored_record.is_some(), "Chunk should be stored");

        if let Some(stored) = stored_record {
            assert_eq!(
                stored.value, chunk_data,
                "Stored chunk data should match original"
            );

            let stored_address = ChunkAddress::new(XorName::from_content(&stored.value));
            assert_eq!(
                stored_address, chunk_address,
                "Stored chunk address should match original"
            );
        }

        // Clean up
        store.remove(&record.key);
        assert!(
            store.get(&record.key).is_none(),
            "Chunk should be removed after cleanup"
        );
    }

    #[tokio::test]
    async fn can_store_and_retrieve_scratchpad() -> eyre::Result<()> {
        let temp_dir = std::env::temp_dir();
        let store_config = NodeRecordStoreConfig {
            storage_dir: temp_dir,
            ..Default::default()
        };
        let self_id = PeerId::random();
        let (network_event_sender, _) = mpsc::channel(1);
        let (swarm_cmd_sender, _) = mpsc::channel(1);

        let mut store = NodeRecordStore::with_config(
            self_id,
            store_config,
            network_event_sender,
            swarm_cmd_sender,
        );

        // Create a scratchpad
        let unencrypted_scratchpad_data = Bytes::from_static(b"Test scratchpad data");
        let owner_sk = SecretKey::random();
        let owner_pk = owner_sk.public_key();

        let mut scratchpad = Scratchpad::new(owner_pk, 0);

        let _next_version =
            scratchpad.update_and_sign(unencrypted_scratchpad_data.clone(), &owner_sk);

        let scratchpad_address = *scratchpad.address();

        // Create a record from the scratchpad
        let record = Record {
            key: NetworkAddress::ScratchpadAddress(scratchpad_address).to_record_key(),
            value: try_serialize_record(&scratchpad, RecordKind::Scratchpad)?.to_vec(),
            expires: None,
            publisher: None,
        };

        // Store the scratchpad using put_verified
        assert!(store
            .put_verified(
                record.clone(),
                RecordType::NonChunk(XorName::from_content(&record.value))
            )
            .is_ok());

        // Mark as stored (simulating the CompletedWrite event)
        store.mark_as_stored(
            record.key.clone(),
            RecordType::NonChunk(XorName::from_content(&record.value)),
        );

        // Verify the scratchpad is stored
        let stored_record = store.get(&record.key);
        assert!(stored_record.is_some(), "Scratchpad should be stored");

        if let Some(stored) = stored_record {
            let scratchpad = try_deserialize_record::<Scratchpad>(&stored)?;

            let stored_address = scratchpad.address();
            assert_eq!(
                stored_address, &scratchpad_address,
                "Stored scratchpad address should match original"
            );

            let decrypted_data = scratchpad.decrypt_data(&owner_sk)?;

            assert_eq!(
                decrypted_data, unencrypted_scratchpad_data,
                "Stored scratchpad data should match original"
            );
        }

        store.remove(&record.key);
        assert!(
            store.get(&record.key).is_none(),
            "Scratchpad should be removed after cleanup"
        );

        Ok(())
    }
    #[tokio::test]
    async fn pruning_on_full() -> Result<()> {
        let max_iterations = 10;
        // lower max records for faster testing
        let max_records = 50;

        let temp_dir = std::env::temp_dir();
        let unique_dir_name = uuid::Uuid::new_v4().to_string();
        let storage_dir = temp_dir.join(unique_dir_name);
        fs::create_dir_all(&storage_dir).expect("Failed to create directory");

        // Set the config::max_record to be 50, then generate 100 records
        // On storing the 51st to 100th record,
        // check there is an expected pruning behaviour got carried out.
        let store_config = NodeRecordStoreConfig {
            max_records,
            storage_dir,
            ..Default::default()
        };
        let self_id = PeerId::random();
        let (network_event_sender, _) = mpsc::channel(1);
        let (swarm_cmd_sender, _) = mpsc::channel(1);

        let mut store = NodeRecordStore::with_config(
            self_id,
            store_config.clone(),
            network_event_sender,
            swarm_cmd_sender,
        );
        // keep track of everything ever stored, to check missing at the end are further away
        let mut stored_records_at_some_point: Vec<RecordKey> = vec![];
        let self_address = NetworkAddress::from_peer(self_id);

        // keep track of fails to assert they're further than stored
        let mut failed_records = vec![];

        // try and put an excess of records
        for _ in 0..max_records * 2 {
            // println!("i: {i}");
            let record_key = NetworkAddress::from_peer(PeerId::random()).to_record_key();
            let value = match try_serialize_record(
                &(0..50).map(|_| rand::random::<u8>()).collect::<Bytes>(),
                RecordKind::Chunk,
            ) {
                Ok(value) => value.to_vec(),
                Err(err) => panic!("Cannot generate record value {err:?}"),
            };
            let record = Record {
                key: record_key.clone(),
                value,
                publisher: None,
                expires: None,
            };

            // Will be stored anyway.
            let succeeded = store.put_verified(record, RecordType::Chunk).is_ok();

            if !succeeded {
                failed_records.push(record_key.clone());
                println!("failed {:?}", PrettyPrintRecordKey::from(&record_key));
            } else {
                // We must also mark the record as stored (which would be triggered
                // after the async write in nodes via NetworkEvent::CompletedWrite)
                store.mark_as_stored(record_key.clone(), RecordType::Chunk);

                println!("success sotred len: {:?} ", store.record_addresses().len());
                stored_records_at_some_point.push(record_key.clone());
                if stored_records_at_some_point.len() <= max_records {
                    assert!(succeeded);
                }
                // loop over max_iterations times to ensure async disk write had time to complete.
                let mut iteration = 0;
                while iteration < max_iterations {
                    if store.get(&record_key).is_some() {
                        break;
                    }
                    sleep(Duration::from_millis(100)).await;
                    iteration += 1;
                }
                if iteration == max_iterations {
                    panic!("record_store prune test failed with stored record {record_key:?} can't be read back");
                }
            }
        }

        let stored_data_at_end = store.record_addresses();
        assert!(
            stored_data_at_end.len() == max_records,
            "Stored records ({:?}) should be max_records, {max_records:?}",
            stored_data_at_end.len(),
        );

        // now assert that we've stored at _least_ max records (likely many more over the liftime of the store)
        assert!(
            stored_records_at_some_point.len() >= max_records,
            "we should have stored ata least max over time"
        );

        // now all failed records should be farther than the farthest stored record
        let mut sorted_stored_data = stored_data_at_end.iter().collect_vec();

        sorted_stored_data
            .sort_by(|(a, _), (b, _)| self_address.distance(a).cmp(&self_address.distance(b)));

        // next assert that all records stored are closer than the next closest of the failed records
        if let Some((most_distant_data, _)) = sorted_stored_data.last() {
            for failed_record in failed_records {
                let failed_data = NetworkAddress::from_record_key(&failed_record);
                assert!(
                    self_address.distance(&failed_data) > self_address.distance(most_distant_data),
                    "failed record {failed_data:?} should be farther than the farthest stored record {most_distant_data:?}"
                );
            }

            // now for any stored data. It either shoudl still be stored OR further away than `most_distant_data`
            for data in stored_records_at_some_point {
                let data_addr = NetworkAddress::from_record_key(&data);
                if !sorted_stored_data.contains(&(&data_addr, &RecordType::Chunk)) {
                    assert!(
                        self_address.distance(&data_addr)
                            > self_address.distance(most_distant_data),
                        "stored record should be farther than the farthest stored record"
                    );
                }
            }
        }

        Ok(())
    }

    #[tokio::test]
    async fn get_records_within_range() -> eyre::Result<()> {
        let max_records = 50;

        let temp_dir = std::env::temp_dir();
        let unique_dir_name = uuid::Uuid::new_v4().to_string();
        let storage_dir = temp_dir.join(unique_dir_name);

        // setup the store
        let store_config = NodeRecordStoreConfig {
            max_records,
            storage_dir,
            ..Default::default()
        };
        let self_id = PeerId::random();
        let (network_event_sender, _) = mpsc::channel(1);
        let (swarm_cmd_sender, _) = mpsc::channel(1);
        let mut store = NodeRecordStore::with_config(
            self_id,
            store_config,
            network_event_sender,
            swarm_cmd_sender,
        );

        let mut stored_records: Vec<RecordKey> = vec![];
        let self_address = NetworkAddress::from_peer(self_id);

        // add records...
        // minus one here as if we hit max, the store will fail
        for _ in 0..max_records - 1 {
            let record_key = NetworkAddress::from_peer(PeerId::random()).to_record_key();
            let value = match try_serialize_record(
                &(0..max_records)
                    .map(|_| rand::random::<u8>())
                    .collect::<Bytes>(),
                RecordKind::Chunk,
            ) {
                Ok(value) => value.to_vec(),
                Err(err) => panic!("Cannot generate record value {err:?}"),
            };
            let record = Record {
                key: record_key.clone(),
                value,
                publisher: None,
                expires: None,
            };
            assert!(store.put_verified(record, RecordType::Chunk).is_ok());
            // We must also mark the record as stored (which would be triggered after the async write in nodes
            // via NetworkEvent::CompletedWrite)
            store.mark_as_stored(record_key.clone(), RecordType::Chunk);

            stored_records.push(record_key);
            stored_records.sort_by(|a, b| {
                let a = NetworkAddress::from_record_key(a);
                let b = NetworkAddress::from_record_key(b);
                self_address.distance(&a).cmp(&self_address.distance(&b))
            });
        }

        // get a record halfway through the list
        let halfway_record_address = NetworkAddress::from_record_key(
            stored_records
                .get(max_records / 2)
                .wrap_err("Could not parse record store key")?,
        );
        // get the distance to this record from our local key
        let distance = convert_distance_to_u256(&self_address.distance(&halfway_record_address));

        // must be plus one bucket from the halfway record
        store.set_responsible_distance_range(distance);

        let records_in_range = store.get_records_within_distance_range(distance);

        // check that the number of records returned is larger than half our records
        // (ie, that we cover _at least_ all the records within our distance range)
        assert!(
            records_in_range >= max_records / 2,
            "Not enough records in range {records_in_range}/{}",
            max_records / 2
        );

        Ok(())
    }

    #[tokio::test]
    async fn historic_quoting_metrics() -> Result<()> {
        let temp_dir = std::env::temp_dir();
        let unique_dir_name = uuid::Uuid::new_v4().to_string();
        let storage_dir = temp_dir.join(unique_dir_name);
        fs::create_dir_all(&storage_dir).expect("Failed to create directory");
        let historic_quote_dir = storage_dir.clone();

        let store_config = NodeRecordStoreConfig {
            storage_dir,
            historic_quote_dir,
            ..Default::default()
        };
        let self_id = PeerId::random();
        let (network_event_sender, _) = mpsc::channel(1);
        let (swarm_cmd_sender, _) = mpsc::channel(1);

        let mut store = NodeRecordStore::with_config(
            self_id,
            store_config.clone(),
            network_event_sender.clone(),
            swarm_cmd_sender.clone(),
        );

        store.payment_received();

        // Wait for a while to allow the file written to disk.
        sleep(Duration::from_millis(5000)).await;

        let new_store = NodeRecordStore::with_config(
            self_id,
            store_config,
            network_event_sender,
            swarm_cmd_sender,
        );

        assert_eq!(1, new_store.received_payment_count);
        assert_eq!(store.timestamp, new_store.timestamp);

        Ok(())
    }
}<|MERGE_RESOLUTION|>--- conflicted
+++ resolved
@@ -16,12 +16,7 @@
     aead::{Aead, KeyInit},
     Aes256GcmSiv, Key as AesKey, Nonce,
 };
-<<<<<<< HEAD
-use ant_evm::QuotingMetrics;
-=======
-use alloy::primitives::U256;
-use ant_evm::{AttoTokens, QuotingMetrics};
->>>>>>> 35c79632
+use ant_evm::{QuotingMetrics, U256};
 use ant_protocol::{
     convert_distance_to_u256,
     storage::{RecordHeader, RecordKind, RecordType},
@@ -1008,12 +1003,9 @@
     use bls::SecretKey;
     use xor_name::XorName;
 
-<<<<<<< HEAD
-=======
     use ant_evm::utils::dummy_address;
     use ant_evm::{PaymentQuote, RewardsAddress};
     use ant_protocol::convert_distance_to_u256;
->>>>>>> 35c79632
     use ant_protocol::storage::{
         try_deserialize_record, try_serialize_record, Chunk, ChunkAddress, Scratchpad,
     };
