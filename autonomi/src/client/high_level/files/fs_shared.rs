// Copyright 2025 MaidSafe.net limited.
//
// This SAFE Network Software is licensed to you under The General Public License (GPL), version 3.
// Unless required by applicable law or agreed to in writing, the SAFE Network Software distributed
// under the GPL Licence is distributed on an "AS IS" BASIS, WITHOUT WARRANTIES OR CONDITIONS OF ANY
// KIND, either express or implied. Please review the Licences for the specific language governing
// permissions and limitations relating to use of the SAFE Network Software.

use super::CombinedChunks;
use crate::client::high_level::data::DataAddress;
use crate::client::payment::PaymentOption;
use crate::client::payment::Receipt;
use crate::client::utils::format_upload_error;
use crate::client::{ClientEvent, PutError, UploadSummary};
use crate::files::UploadError;
use crate::Client;
use ant_evm::{Amount, AttoTokens};
use ant_protocol::storage::{Chunk, DataTypes};
use evmlib::contract::payment_vault::MAX_TRANSFERS_PER_TRANSACTION;
use std::sync::LazyLock;
use std::time::Duration;
use tokio::time::sleep;

type AggregatedChunks = Vec<((String, Option<DataAddress>, usize, usize), Chunk)>;

/// Number of batch size of an entire quote-pay-upload flow to process.
/// Suggested to be multiples of `MAX_TRANSFERS_PER_TRANSACTION  / 3` (records-payouts-per-transaction).
///
/// Can be overridden by the `UPLOAD_FLOW_BATCH_SIZE` environment variable.
static UPLOAD_FLOW_BATCH_SIZE: LazyLock<usize> = LazyLock::new(|| {
    let batch_size = std::env::var("UPLOAD_FLOW_BATCH_SIZE")
        .ok()
        .and_then(|s| s.parse().ok())
        .unwrap_or(MAX_TRANSFERS_PER_TRANSACTION / 3);
    info!("Upload flow batch size: {}", batch_size);
    batch_size
});

impl Client {
    /// Returns total tokens spent or the first encountered upload error
    async fn calculate_total_cost(
        &self,
        total_chunks: usize,
        payment_receipts: Vec<Receipt>,
        free_chunks_counts: Vec<usize>,
    ) -> AttoTokens {
        // Calculate total tokens spent across all receipts
        let total_tokens: Amount = payment_receipts
            .into_iter()
            .flat_map(|receipt| receipt.into_values().map(|(_, cost)| cost.as_atto()))
            .sum();

        let total_free_chunks = free_chunks_counts.iter().sum::<usize>();

        // Send completion event if channel exists
        if let Some(sender) = &self.client_event_sender {
            let summary = UploadSummary {
                records_paid: total_chunks.saturating_sub(total_free_chunks),
                records_already_paid: total_free_chunks,
                tokens_spent: total_tokens,
            };

            if let Err(err) = sender.send(ClientEvent::UploadComplete(summary)).await {
                error!("Failed to send upload completion event: {err:?}");
            }
        }

        AttoTokens::from_atto(total_tokens)
    }

    /// Processes file uploads with payment in batches
    /// Will try to carry out retry if `retry_failed` configured
    /// Returns total cost of uploads or error, once completed or cann't recover from failures
    pub(crate) async fn pay_and_upload(
        &self,
        payment_option: PaymentOption,
        combined_chunks: CombinedChunks,
    ) -> Result<AttoTokens, UploadError> {
        let start = tokio::time::Instant::now();
        let total_files = combined_chunks.len();
        let mut receipts = Vec::new();
        let mut free_chunks_counts = Vec::new();

        // Process all combined chunks in batches.
        // zip the file infos together for the better batch progressing print out.
        let mut aggregated_chunks = vec![];
        for ((file_name, data_address), chunks) in combined_chunks {
            let total = chunks.len();
            for (i, chunk) in chunks.into_iter().enumerate() {
                aggregated_chunks.push(((file_name.clone(), data_address, i, total), chunk));
            }
        }

        info!(
            "Processing total {} chunks of {total_files} files",
            aggregated_chunks.len()
        );
        #[cfg(feature = "loud")]
        println!(
            "Processing total {} chunks of {total_files} files",
            aggregated_chunks.len()
        );

        let total_chunks = aggregated_chunks.len();

        let mut processed_chunks = 0;
<<<<<<< HEAD
        let mut retry_on_failure = self.retry_failed != 0;
=======
        // Limited level of retry is turned on by default
        let mut retry_on_failure = true;
        let allowed_attempts =
            total_chunks + std::cmp::max(20, total_chunks * self.retry_failed as usize);
>>>>>>> b59f8550

        // Process all chunks for this file in batches
        while !aggregated_chunks.is_empty() {
            // Take next batch of chunks (up to UPLOAD_FLOW_BATCH_SIZE)
            let batch_chunks: Vec<_> = aggregated_chunks
                .drain(..std::cmp::min(aggregated_chunks.len(), *UPLOAD_FLOW_BATCH_SIZE))
                .collect();
            let candidate_chunks = batch_chunks.len();

            let (retry_chunks, receipt, free_chunks_count, upload_error) = self
                .process_chunk_batch(batch_chunks, payment_option.clone(), retry_on_failure)
                .await;
            receipts.extend(receipt);
            free_chunks_counts.extend(free_chunks_count);
            if let Some(err) = upload_error {
                return Err(err);
            }

            // If retry_failed, tracking the processed_chunks.
            // Flip the flag once max_allownce hit to terminate the flow.
            if retry_on_failure {
                processed_chunks += std::cmp::min(candidate_chunks, *UPLOAD_FLOW_BATCH_SIZE);

<<<<<<< HEAD
                if processed_chunks >= total_chunks * self.retry_failed as usize {
=======
                if processed_chunks > allowed_attempts {
>>>>>>> b59f8550
                    retry_on_failure = false;
                }
            }

            if !retry_chunks.is_empty() {
                // there was upload failure happens, in that case, carry out a short sleep
                // to allow the glitch calm down.
<<<<<<< HEAD
                println!("⚠️  Encountered upload failure, retrying after 1 minute pause...");
                info!("Encountered upload failure, retrying in 1 minute...");

                // Wait 1 minute before retry
                sleep(Duration::from_secs(60)).await;
                println!("🔄 Retrying upload...");
                info!("🔄 Retrying upload...");
=======
                println!("⚠️  Encountered upload failure, take 1 minute pause before continue...");
                info!("Encountered upload failure, take 1 minute pause before continue...");

                // Wait 1 minute before retry
                sleep(Duration::from_secs(60)).await;
                println!("🔄 continue with upload...");
                info!("🔄 continue with upload...");
>>>>>>> b59f8550
            }
            aggregated_chunks.extend(retry_chunks);
        }

        info!(
            "Upload of {total_files} files completed in {:?}",
            start.elapsed()
        );
        #[cfg(feature = "loud")]
        println!(
            "Upload of {total_files} files completed in {:?}",
            start.elapsed()
        );

        Ok(self
            .calculate_total_cost(total_chunks, receipts, free_chunks_counts)
            .await)
    }

    /// Processes a single batch of chunks (quote -> pay -> upload)
    /// Returns: (failed_chunks_for_retry, receipt, free_chunks_counts, error_if_retry_on_failure_not_enabled)
    #[allow(clippy::too_many_arguments)]
    async fn process_chunk_batch(
        &self,
        mut batch: AggregatedChunks,
        payment_option: PaymentOption,
        retry_on_failure: bool,
    ) -> (
        AggregatedChunks,
        Vec<Receipt>,
        Vec<usize>,
        Option<UploadError>,
    ) {
        // Prepare payment info for batch
        let payment_info: Vec<_> = batch
            .iter()
            .map(|(_, chunk)| (*chunk.name(), chunk.size()))
            .collect();

        info!("Processing batch of {} chunks", batch.len());
        #[cfg(feature = "loud")]
        println!("Processing batch of {} chunks", batch.len());

        let mut file_infos = vec![];
        let mut batch_chunks = vec![];
        let mut upload_error = None;

        for (chunk_info, chunk) in batch.clone() {
            file_infos.push(chunk_info);
            batch_chunks.push(chunk);
        }

        for (file_name, file_addr, i, total) in file_infos.iter() {
            // File won't have address info if uploaded as private,
            // hence using different output messaging to avoid confusion.
            let output_str = if let Some(addr) = file_addr {
                format!(
                    "Processing chunk ({}/{total}) of {file_name:?} at {addr:?}",
                    i + 1
                )
            } else {
                format!("Processing chunk ({}/{total}) of {file_name:?}", i + 1)
            };
            info!("{output_str}");
            #[cfg(feature = "loud")]
            println!("{output_str}");
        }

        // Process payment for this batch
        let (receipt, free_chunks) = match self
            .pay_for_content_addrs(DataTypes::Chunk, payment_info.into_iter(), payment_option)
            .await
        {
            Ok((receipt, free_chunks)) => (receipt, free_chunks),
            Err(err) => {
                if retry_on_failure {
                    info!("Quoting or payment error encountered, retry scheduled {err:?}");
                    println!("Quoting or payment error encountered, retry scheduled.");
                    return (batch, vec![], vec![], None);
                } else {
                    return (
                        vec![],
                        vec![],
                        vec![],
                        Some(UploadError::from(PutError::from(err))),
                    );
                }
            }
        };

        if free_chunks > 0 {
            info!(
                "{free_chunks} chunks were free in this batch {}",
                batch_chunks.len()
            );
            #[cfg(feature = "loud")]
            println!(
                "{free_chunks} chunks were free in this batch {}",
                batch_chunks.len()
            );
        }

        // Upload all chunks in batch, schedule failed_chunks for retry (if retry_failed set)
        let mut retry_chunks = vec![];
        match self
            .chunk_batch_upload(batch_chunks.iter().collect(), &receipt)
            .await
        {
            // No upload failure encountered
            Ok(()) => {}
            Err(err) if retry_on_failure => {
                // Format error message for user
                let error_msg = format_upload_error(&err);
                println!("⚠️  {error_msg}. Retrying scheduled");
                info!("Upload error: {err}. Retrying scheduled");

                if let PutError::Batch(ref upload_state) = err {
                    let failed_chunks: Vec<_> =
                        upload_state.failed.iter().map(|(addr, _)| *addr).collect();
                    // Filter out failed entries
                    batch.retain(|(_, chunk)| failed_chunks.contains(chunk.address()));
                    // Push back failed entries
                    retry_chunks.extend(batch);
                } else {
                    // Encounterred Un-recoverable upload errors
                    // Return immediately to terminate the entire upload flow
                    upload_error = Some(UploadError::PutError(err));
                };
            }
            Err(err) => upload_error = Some(UploadError::PutError(err)),
        }

        (retry_chunks, vec![receipt], vec![free_chunks], upload_error)
    }
}<|MERGE_RESOLUTION|>--- conflicted
+++ resolved
@@ -104,14 +104,10 @@
         let total_chunks = aggregated_chunks.len();
 
         let mut processed_chunks = 0;
-<<<<<<< HEAD
-        let mut retry_on_failure = self.retry_failed != 0;
-=======
         // Limited level of retry is turned on by default
         let mut retry_on_failure = true;
         let allowed_attempts =
             total_chunks + std::cmp::max(20, total_chunks * self.retry_failed as usize);
->>>>>>> b59f8550
 
         // Process all chunks for this file in batches
         while !aggregated_chunks.is_empty() {
@@ -135,11 +131,7 @@
             if retry_on_failure {
                 processed_chunks += std::cmp::min(candidate_chunks, *UPLOAD_FLOW_BATCH_SIZE);
 
-<<<<<<< HEAD
-                if processed_chunks >= total_chunks * self.retry_failed as usize {
-=======
                 if processed_chunks > allowed_attempts {
->>>>>>> b59f8550
                     retry_on_failure = false;
                 }
             }
@@ -147,15 +139,6 @@
             if !retry_chunks.is_empty() {
                 // there was upload failure happens, in that case, carry out a short sleep
                 // to allow the glitch calm down.
-<<<<<<< HEAD
-                println!("⚠️  Encountered upload failure, retrying after 1 minute pause...");
-                info!("Encountered upload failure, retrying in 1 minute...");
-
-                // Wait 1 minute before retry
-                sleep(Duration::from_secs(60)).await;
-                println!("🔄 Retrying upload...");
-                info!("🔄 Retrying upload...");
-=======
                 println!("⚠️  Encountered upload failure, take 1 minute pause before continue...");
                 info!("Encountered upload failure, take 1 minute pause before continue...");
 
@@ -163,7 +146,6 @@
                 sleep(Duration::from_secs(60)).await;
                 println!("🔄 continue with upload...");
                 info!("🔄 continue with upload...");
->>>>>>> b59f8550
             }
             aggregated_chunks.extend(retry_chunks);
         }
