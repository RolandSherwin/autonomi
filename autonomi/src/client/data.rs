// Copyright 2024 MaidSafe.net limited.
//
// This SAFE Network Software is licensed to you under The General Public License (GPL), version 3.
// Unless required by applicable law or agreed to in writing, the SAFE Network Software distributed
// under the GPL Licence is distributed on an "AS IS" BASIS, WITHOUT WARRANTIES OR CONDITIONS OF ANY
// KIND, either express or implied. Please review the Licences for the specific language governing
// permissions and limitations relating to use of the SAFE Network Software.

use crate::self_encryption::DataMapLevel;
use bytes::Bytes;
use evmlib::wallet;
use libp2p::kad::{Quorum, Record};

use self_encryption::{decrypt_full_set, DataMap, EncryptedChunk};
use std::collections::HashSet;
use tokio::task::JoinError;
use xor_name::XorName;

use crate::{self_encryption::encrypt, Client};
use evmlib::common::{QuoteHash, QuotePayment, TxHash};
use evmlib::wallet::Wallet;
use libp2p::futures;
use rand::{thread_rng, Rng};
use sn_evm::{Amount, AttoTokens, ProofOfPayment};
use sn_networking::PutRecordCfg;
use sn_networking::{GetRecordCfg, Network, NetworkError, PayeeQuote, VerificationKind};
use sn_protocol::{
    messages::ChunkProof,
    storage::{
        try_deserialize_record, try_serialize_record, Chunk, ChunkAddress, RecordHeader,
        RecordKind, RetryStrategy,
    },
    NetworkAddress,
};
use std::collections::{BTreeMap, HashMap};
use std::num::NonZero;

/// Errors that can occur during the put operation.
#[derive(Debug, thiserror::Error)]
pub enum PutError {
    #[error("Failed to self-encrypt data.")]
    SelfEncryption(#[from] crate::self_encryption::Error),
    #[error("Error serializing data.")]
    Serialization,
    #[error("Error getting Vault XorName data.")]
    VaultXorName,
    #[error("A network error occurred.")]
    Network(#[from] NetworkError),
    #[error("Error occurred during payment.")]
    PayError(#[from] PayError),
    #[error("A wallet error occurred.")]
    Wallet(#[from] sn_evm::EvmError),
}

/// Errors that can occur during the pay operation.
#[derive(Debug, thiserror::Error)]
pub enum PayError {
    #[error("Could not get store quote for: {0:?} after several retries")]
    CouldNotGetStoreQuote(XorName),
    #[error("Could not get store costs: {0:?}")]
    CouldNotGetStoreCosts(NetworkError),
    #[error("Could not simultaneously fetch store costs: {0:?}")]
    JoinError(JoinError),
    #[error("Wallet error: {0:?}")]
    EvmWalletError(#[from] wallet::Error),
    #[error("Failed to self-encrypt data.")]
    SelfEncryption(#[from] crate::self_encryption::Error),
}

/// Errors that can occur during the get operation.
#[derive(Debug, thiserror::Error)]
pub enum GetError {
    #[error("Could not deserialize data map.")]
    InvalidDataMap(rmp_serde::decode::Error),
    #[error("Failed to decrypt data.")]
    Decryption(crate::self_encryption::Error),
    #[error("General networking error: {0:?}")]
    Network(#[from] NetworkError),
    #[error("General protocol error: {0:?}")]
    Protocol(#[from] sn_protocol::Error),
}

impl Client {
    /// Fetch a piece of self-encrypted data from the network, by its data map
    /// XOR address.
    pub async fn get(&self, data_map_addr: XorName) -> Result<Bytes, GetError> {
        let data_map_chunk = self.fetch_chunk(data_map_addr).await?;
        let data = self
            .fetch_from_data_map_chunk(data_map_chunk.value())
            .await?;

        Ok(data)
    }

    /// Get a raw chunk from the network.
    pub async fn fetch_chunk(&self, addr: XorName) -> Result<Chunk, GetError> {
        tracing::info!("Getting chunk: {addr:?}");

        let key = NetworkAddress::from_chunk_address(ChunkAddress::new(addr)).to_record_key();

        let get_cfg = GetRecordCfg {
            get_quorum: Quorum::One,
            retry_strategy: None,
            target_record: None,
            expected_holders: HashSet::new(),
            is_register: false,
        };

        let record = self.network.get_record_from_network(key, &get_cfg).await?;
        let header = RecordHeader::from_record(&record)?;

        if let RecordKind::Chunk = header.kind {
            let chunk: Chunk = try_deserialize_record(&record)?;
            Ok(chunk)
        } else {
            Err(NetworkError::RecordKindMismatch(RecordKind::Chunk).into())
        }
    }

    /// Fetch and decrypt all chunks in the data map.
    async fn fetch_from_data_map(&self, data_map: &DataMap) -> Result<Bytes, GetError> {
        let mut encrypted_chunks = vec![];

        for info in data_map.infos() {
            let chunk = self.fetch_chunk(info.dst_hash).await?;
            let chunk = EncryptedChunk {
                index: info.index,
                content: chunk.value,
            };
            encrypted_chunks.push(chunk);
        }

        let data = decrypt_full_set(data_map, &encrypted_chunks)
            .map_err(|e| GetError::Decryption(crate::self_encryption::Error::SelfEncryption(e)))?;

        Ok(data)
    }

    /// Unpack a wrapped data map and fetch all bytes using self-encryption.
    async fn fetch_from_data_map_chunk(&self, data_map_bytes: &Bytes) -> Result<Bytes, GetError> {
        let mut data_map_level: DataMapLevel =
            rmp_serde::from_slice(data_map_bytes).map_err(GetError::InvalidDataMap)?;

        loop {
            let data_map = match &data_map_level {
                DataMapLevel::First(map) => map,
                DataMapLevel::Additional(map) => map,
            };

            let data = self.fetch_from_data_map(data_map).await?;

            match &data_map_level {
                DataMapLevel::First(_) => break Ok(data),
                DataMapLevel::Additional(_) => {
                    data_map_level =
                        rmp_serde::from_slice(&data).map_err(GetError::InvalidDataMap)?;
                    continue;
                }
            };
        }
    }

    /// Upload a piece of data to the network. This data will be self-encrypted,
    /// and the data map XOR address will be returned.
    pub async fn put(&self, data: Bytes, wallet: &Wallet) -> Result<XorName, PutError> {
        let now = sn_networking::target_arch::Instant::now();
        let (data_map_chunk, chunks) = encrypt(data)?;

        tracing::debug!("Encryption took: {:.2?}", now.elapsed());

        let map_xor_name = *data_map_chunk.address().xorname();
        let mut xor_names = vec![map_xor_name];

        for chunk in &chunks {
            xor_names.push(*chunk.name());
        }

        // Pay for all chunks + data map chunk
        let (payment_proofs, _free_chunks) = self.pay(xor_names.into_iter(), wallet).await?;

        // Upload data map
        if let Some(proof) = payment_proofs.get(&map_xor_name) {
            self.upload_chunk(data_map_chunk.clone(), proof.clone())
                .await?;
        }

        // Upload the rest of the chunks
        for chunk in chunks {
            if let Some(proof) = payment_proofs.get(chunk.name()) {
                self.upload_chunk(chunk, proof.clone()).await?;
            }
        }

        Ok(map_xor_name)
    }

<<<<<<< HEAD
    #[cfg_attr(not(feature = "fs"), allow(dead_code, reason = "used only with `fs`"))]
    pub(crate) async fn cost(&self, data: Bytes) -> Result<AttoTokens, PayError> {
        let now = sn_networking::target_arch::Instant::now();
=======
    /// Get the cost of storing a piece of data.
    pub async fn cost(&self, data: Bytes) -> Result<AttoTokens, PayError> {
        let now = std::time::Instant::now();
>>>>>>> cbb89f98
        let (data_map_chunk, chunks) = encrypt(data)?;

        tracing::debug!("Encryption took: {:.2?}", now.elapsed());

        let map_xor_name = *data_map_chunk.address().xorname();
        let mut content_addrs = vec![map_xor_name];

        for chunk in &chunks {
            content_addrs.push(*chunk.name());
        }

        let cost_map = self.get_store_quotes(content_addrs.into_iter()).await?;
        let total_cost = AttoTokens::from_atto(
            cost_map
                .values()
                .map(|quote| quote.2.cost.as_atto())
                .sum::<Amount>(),
        );
        Ok(total_cost)
    }

    /// Pay for the chunks and get the proof of payment.
    pub(crate) async fn pay(
        &self,
        content_addrs: impl Iterator<Item = XorName>,
        wallet: &Wallet,
    ) -> Result<(HashMap<XorName, ProofOfPayment>, Vec<XorName>), PayError> {
        let cost_map = self.get_store_quotes(content_addrs).await?;
        let (quote_payments, skipped_chunks) = extract_quote_payments(&cost_map);

        // TODO: the error might contain some succeeded quote payments as well. These should be returned on err, so that they can be skipped when retrying.
        // TODO: retry when it fails?
        // Execute chunk payments
        let payments = wallet
            .pay_for_quotes(quote_payments)
            .await
            .map_err(|err| PayError::from(err.0))?;

        let proofs = construct_proofs(&cost_map, &payments);

        tracing::trace!(
            "Chunk payments of {} chunks completed. {} chunks were free / already paid for",
            proofs.len(),
            skipped_chunks.len()
        );

        Ok((proofs, skipped_chunks))
    }

    pub(crate) async fn get_store_quotes(
        &self,
        content_addrs: impl Iterator<Item = XorName>,
    ) -> Result<HashMap<XorName, PayeeQuote>, PayError> {
        let futures: Vec<_> = content_addrs
            .into_iter()
            .map(|content_addr| fetch_store_quote_with_retries(&self.network, content_addr))
            .collect();

        let quotes = futures::future::try_join_all(futures).await?;

        Ok(quotes.into_iter().collect::<HashMap<XorName, PayeeQuote>>())
    }

    /// Directly writes Chunks to the network in the form of immutable self encrypted chunks.
    async fn upload_chunk(
        &self,
        chunk: Chunk,
        proof_of_payment: ProofOfPayment,
    ) -> Result<(), PutError> {
        self.store_chunk(chunk, proof_of_payment).await?;
        Ok(())
    }

    /// Actually store a chunk to a peer.
    async fn store_chunk(&self, chunk: Chunk, payment: ProofOfPayment) -> Result<(), PutError> {
        let storing_node = payment.to_peer_id_payee().expect("Missing node Peer ID");

        tracing::debug!("Storing chunk: {chunk:?} to {:?}", storing_node);

        let key = chunk.network_address().to_record_key();

        let record_kind = RecordKind::ChunkWithPayment;
        let record = Record {
            key: key.clone(),
            value: try_serialize_record(&(payment, chunk.clone()), record_kind)
                .map_err(|_| PutError::Serialization)?
                .to_vec(),
            publisher: None,
            expires: None,
        };

        let verification = {
            let verification_cfg = GetRecordCfg {
                get_quorum: Quorum::N(NonZero::new(2).expect("2 is non-zero")),
                retry_strategy: Some(RetryStrategy::Quick),
                target_record: None,
                expected_holders: Default::default(),
                is_register: false,
            };

            let stored_on_node = try_serialize_record(&chunk, RecordKind::Chunk)
                .map_err(|_| PutError::Serialization)?
                .to_vec();
            let random_nonce = thread_rng().gen::<u64>();
            let expected_proof = ChunkProof::new(&stored_on_node, random_nonce);

            Some((
                VerificationKind::ChunkProof {
                    expected_proof,
                    nonce: random_nonce,
                },
                verification_cfg,
            ))
        };

        let put_cfg = PutRecordCfg {
            put_quorum: Quorum::One,
            retry_strategy: Some(RetryStrategy::Balanced),
            use_put_record_to: Some(vec![storing_node]),
            verification,
        };
        Ok(self.network.put_record(record, &put_cfg).await?)
    }
}

/// Fetch a store quote for a content address with a retry strategy.
async fn fetch_store_quote_with_retries(
    network: &Network,
    content_addr: XorName,
) -> Result<(XorName, PayeeQuote), PayError> {
    let mut retries = 0;

    loop {
        match fetch_store_quote(network, content_addr).await {
            Ok(quote) => {
                break Ok((content_addr, quote));
            }
            Err(err) if retries < 2 => {
                retries += 1;
                tracing::error!("Error while fetching store quote: {err:?}, retry #{retries}");
            }
            Err(err) => {
                tracing::error!(
                    "Error while fetching store quote: {err:?}, stopping after {retries} retries"
                );
                break Err(PayError::CouldNotGetStoreQuote(content_addr));
            }
        }
    }
}

/// Fetch a store quote for a content address.
async fn fetch_store_quote(
    network: &Network,
    content_addr: XorName,
) -> Result<PayeeQuote, NetworkError> {
    network
        .get_store_costs_from_network(
            NetworkAddress::from_chunk_address(ChunkAddress::new(content_addr)),
            vec![],
        )
        .await
}

/// Form to be executed payments and already executed payments from a cost map.
fn extract_quote_payments(
    cost_map: &HashMap<XorName, PayeeQuote>,
) -> (Vec<QuotePayment>, Vec<XorName>) {
    let mut to_be_paid = vec![];
    let mut already_paid = vec![];

    for (chunk_address, quote) in cost_map.iter() {
        if quote.2.cost.is_zero() {
            already_paid.push(*chunk_address);
        } else {
            to_be_paid.push((
                quote.2.hash(),
                quote.2.rewards_address,
                quote.2.cost.as_atto(),
            ));
        }
    }

    (to_be_paid, already_paid)
}

/// Construct payment proofs from cost map and payments map.
fn construct_proofs(
    cost_map: &HashMap<XorName, PayeeQuote>,
    payments: &BTreeMap<QuoteHash, TxHash>,
) -> HashMap<XorName, ProofOfPayment> {
    cost_map
        .iter()
        .filter_map(|(xor_name, (_, _, quote))| {
            payments.get(&quote.hash()).map(|tx_hash| {
                (
                    *xor_name,
                    ProofOfPayment {
                        quote: quote.clone(),
                        tx_hash: *tx_hash,
                    },
                )
            })
        })
        .collect()
}<|MERGE_RESOLUTION|>--- conflicted
+++ resolved
@@ -194,15 +194,10 @@
         Ok(map_xor_name)
     }
 
-<<<<<<< HEAD
+    /// Get the cost of storing a piece of data.
     #[cfg_attr(not(feature = "fs"), allow(dead_code, reason = "used only with `fs`"))]
-    pub(crate) async fn cost(&self, data: Bytes) -> Result<AttoTokens, PayError> {
-        let now = sn_networking::target_arch::Instant::now();
-=======
-    /// Get the cost of storing a piece of data.
     pub async fn cost(&self, data: Bytes) -> Result<AttoTokens, PayError> {
         let now = std::time::Instant::now();
->>>>>>> cbb89f98
         let (data_map_chunk, chunks) = encrypt(data)?;
 
         tracing::debug!("Encryption took: {:.2?}", now.elapsed());
